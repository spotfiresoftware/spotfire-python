name: Build and Test Package
on: [push, pull_request]
jobs:
  lint:
    name: Static Analysis
    runs-on: ubuntu-latest
    steps:
      - uses: actions/checkout@v2
        with:
          submodules: recursive
      - name: Set Up Python
        uses: actions/setup-python@v2
        with:
          python-version: '3.x'
      - name: Install Tools
        run: |
          python -m pip install --upgrade pip
          python .github/scripts/parse_pyproject_toml.py --section build-system --key requires --array --string > pyproj-requires.txt
          pip install -r requirements_lint.txt -r pyproj-requires.txt
      - name: Static Analysis with pylint
        run: |
          pylint spotfire
      - name: Source Packaging
        run: |
          python setup.py sdist
      - uses: actions/upload-artifact@v2
        with:
          name: sdist
          path: 'dist/**'
      - name: Dynamic Elements
        id: dynamic
        run: |
<<<<<<< HEAD
          echo -n "::set-output name=test-envs::[" > dynamic.txt
          ls test_requirements_* | sed -e 's/test_requirements_/"/' -e 's/.txt/"/' | tr '\n' ',' | sed -e 's/,$//' >> dynamic.txt
          echo "]" >> dynamic.txt
          echo -n "::set-output name=pythons::" >> dynamic.txt
          cat .github/python-versions.json >> dynamic.txt
          cat dynamic.txt
=======
          echo -n "test-envs=[" >> $GITHUB_OUTPUT
          ls test_requirements_* | sed -e 's/test_requirements_/"/' -e 's/.txt/"/' | tr '\n' ',' | sed -e 's/,$//' >> $GITHUB_OUTPUT
          echo "]" >> $GITHUB_OUTPUT
>>>>>>> 143f5c30
    outputs:
      test-environments: ${{ steps.dynamic.outputs.test-envs }}
      python-versions: ${{ steps.dynamic.outputs.pythons }}
  build:
    name: Build Wheels
    needs: lint
    runs-on: ${{ matrix.operating-system }}
    strategy:
      matrix:
        python-version: ${{ fromJson(needs.lint.outputs.python-versions) }}
        operating-system: ['ubuntu-latest', 'windows-latest']
      fail-fast: false
    steps:
      - uses: actions/checkout@v2
        with:
          submodules: recursive
      - name: Set Up Python
        uses: actions/setup-python@v2
        with:
          python-version: ${{ matrix.python-version }}
      - name: Install Build Requirements
        run: |
          python -m pip install --upgrade pip
          python .github/scripts/parse_pyproject_toml.py --section build-system --key requires --array --string > pyproj-requires.txt
          pip install -r pyproj-requires.txt
      - name: Build Wheel
        run: |
          python setup.py bdist_wheel
      - uses: actions/upload-artifact@v2
        with:
          name: wheel-${{ matrix.python-version }}-${{ matrix.operating-system }}
          path: 'dist/**'
  test:
    name: Test
    needs: [lint, build]
    runs-on: ubuntu-latest
    strategy:
      matrix:
        python-version: ${{ fromJson(needs.lint.outputs.python-versions) }}
        test-environment: ${{ fromJson(needs.lint.outputs.test-environments) }}
      fail-fast: false
    steps:
      - uses: actions/checkout@v2
        with:
          submodules: recursive
      - uses: actions/download-artifact@v2
        with:
          name: wheel-${{ matrix.python-version }}-ubuntu-latest
          path: dist
      - name: Set Up Python
        uses: actions/setup-python@v2
        with:
          python-version: ${{ matrix.python-version }}
      - name: Install Dependencies
        run: |
          python -m pip install --upgrade pip
          pip install dist/*.whl -r test_requirements_${{ matrix.test-environment }}.txt
      - name: Run Tests
        run: |
          python -m spotfire.test
        env:
          RESULTS_NAME: ${{ matrix.python-version }}-${{ matrix.test-environment }}
      - uses: actions/upload-artifact@v2
        if: ${{ always() }}
        with:
          name: test-results-${{ matrix.python-version }}-${{ matrix.test-environment }}
          path: 'results-*.xml'
<|MERGE_RESOLUTION|>--- conflicted
+++ resolved
@@ -30,18 +30,11 @@
       - name: Dynamic Elements
         id: dynamic
         run: |
-<<<<<<< HEAD
-          echo -n "::set-output name=test-envs::[" > dynamic.txt
-          ls test_requirements_* | sed -e 's/test_requirements_/"/' -e 's/.txt/"/' | tr '\n' ',' | sed -e 's/,$//' >> dynamic.txt
-          echo "]" >> dynamic.txt
-          echo -n "::set-output name=pythons::" >> dynamic.txt
-          cat .github/python-versions.json >> dynamic.txt
-          cat dynamic.txt
-=======
           echo -n "test-envs=[" >> $GITHUB_OUTPUT
           ls test_requirements_* | sed -e 's/test_requirements_/"/' -e 's/.txt/"/' | tr '\n' ',' | sed -e 's/,$//' >> $GITHUB_OUTPUT
           echo "]" >> $GITHUB_OUTPUT
->>>>>>> 143f5c30
+          echo -n "pythons=" >> $GITHUB_OUTPUT
+          cat .github/python-versions.json >> $GITHUB_OUTPUT
     outputs:
       test-environments: ${{ steps.dynamic.outputs.test-envs }}
       python-versions: ${{ steps.dynamic.outputs.pythons }}
